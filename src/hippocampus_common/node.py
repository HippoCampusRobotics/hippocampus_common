"""This module provides a very basic Node class template
"""
import rospy


class Node(object):
    """A basic node class to start off with, when implementing a ROS node.
    """
    def __init__(self, name):
        """Initializes a ROS node by calling `rospy.init_node`.

        Args:
            name (str): Name of the node.
        """
        rospy.init_node(name)
        rospy.loginfo("[{}] Initialized.".format(rospy.get_name()))

    def run(self):
        """Enters a loop until ROS is shut down to keep the program from exiting
        prematurely.
        """
        while not rospy.is_shutdown():
            rospy.spin()
        rospy.loginfo("[{}] Shutting down...".format(rospy.get_name()))

    @staticmethod
<<<<<<< HEAD
    def get_param(name, default, verbose=True, limit=80 * 5):
=======
    def get_param(name, default=None):
>>>>>>> 90e1e44e
        """Get a parameter from the ROS parameter server.

        Logs a warning if parameter does not exist sets the default value
        afterwards.

        Args:
            name (str): Name of the parameter.
            default : Default value to be used if parameter does not exist.
            verbose: Log parameter values
            limit: Limit the length of the printed parameter value to specified
                   number of characters if > 0.
        Returns:
            [XmlRpcLegalType]: Either the read parameter or the default value if
                it does not exist.
        """
        try:
            param = rospy.get_param(name)
        except KeyError:
            rospy.set_param(name, default)
            param = default
            rospy.logwarn("[{}] Parameter '{}' does not exist.".format(
                rospy.get_name(), name))
            if default is None:
                rospy.logwarn("[{}] No default value given for parameter '{}', unexpected behaviour possible.".format(
                    rospy.get_name(), name))
        finally:
            if verbose:
                param_string = "{}".format(param)
                if limit > 0 and len(param_string) > limit:
                    param_string = param_string[:limit] + "..."
                rospy.loginfo("[{}] {}={}".format(rospy.get_name(), name,
                                                  param_string))
        return param

    @staticmethod
    def set_param(name, value, verbose=True, limit=80 * 5):
        """Set parameter verbosly.

        Args:
            name (str): Name of the parameter.
            value : Value of the parameter that is set.
            verbose: Log parameter values.
            limit: Limit the length of the printed parameter value to specified
                   number of characters if > 0.
        """
        rospy.set_param(name, value)
        value_string = "{}".format(value)
        if limit > 0 and len(value_string) > limit:
            value_string = value_string[:limit] + "..."
        rospy.loginfo("[{}] {}={}".format(rospy.get_name(), name, value_string))<|MERGE_RESOLUTION|>--- conflicted
+++ resolved
@@ -24,11 +24,7 @@
         rospy.loginfo("[{}] Shutting down...".format(rospy.get_name()))
 
     @staticmethod
-<<<<<<< HEAD
-    def get_param(name, default, verbose=True, limit=80 * 5):
-=======
-    def get_param(name, default=None):
->>>>>>> 90e1e44e
+    def get_param(name, default=None, verbose=True, limit=80 * 5):
         """Get a parameter from the ROS parameter server.
 
         Logs a warning if parameter does not exist sets the default value
